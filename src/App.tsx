import { Toaster } from "@/components/ui/toaster";
import { Toaster as Sonner } from "@/components/ui/sonner";
import { TooltipProvider } from "@/components/ui/tooltip";
import { QueryClient, QueryClientProvider } from "@tanstack/react-query";
import { BrowserRouter, Routes, Route, useRoutes } from "react-router-dom";
import { MainLayout } from "./components/layout/MainLayout";
import { ThemeProvider } from "./components/ui/theme-provider";
import { AnimatePresence, motion } from "framer-motion";
import { AuthProvider } from "./contexts/AuthContext";
import ProtectedRoute from "./components/auth/ProtectedRoute";

// Pages
import Index from "./pages/Index";
import Login from "./pages/auth/Login";
import Register from "./pages/auth/Register";
import Dashboard from "./pages/Dashboard";
import Chat from "./pages/Chat";
import WidgetConfigurator from "./pages/WidgetConfigurator";
<<<<<<< HEAD
import WidgetTesting from "./pages/WidgetTesting";
=======
import WidgetListing from "./pages/WidgetListing";
import WidgetPreview from "./pages/WidgetPreview";
import WidgetTesting from "./pages/WidgetTesting";
import WidgetTestingDemo from "./pages/WidgetTestingDemo";
>>>>>>> 52412556
import ContextRules from "./pages/ContextRules";
import AiModule from "./components/ai-module/AiModule";
import Templates from "./pages/Templates";
import AIHub from "./pages/AIHub";
import AIModelManager from "./pages/AIModelManager";
import AIProviderManager from "./pages/AIProviderManager";
import Users from "./pages/Users";
import Roles from "./pages/Roles";
import Permissions from "./pages/Permissions";
import NotFound from "./pages/NotFound";
import Unauthorized from "./pages/Unauthorized";

// Import Tempo routes
import routes from "tempo-routes";

const queryClient = new QueryClient();

// Create a component for Tempo routes
const TempoRoutes = () => {
  return import.meta.env.VITE_TEMPO ? useRoutes(routes) : null;
};

// Page transition variants
const pageVariants = {
  initial: { opacity: 0, y: 10 },
  enter: { opacity: 1, y: 0, transition: { duration: 0.3, ease: "easeOut" } },
  exit: { opacity: 0, y: -10, transition: { duration: 0.2, ease: "easeIn" } },
};

// Animated route component
const AnimatedRoute = ({ children }: { children: React.ReactNode }) => (
  <motion.div
    initial="initial"
    animate="enter"
    exit="exit"
    variants={pageVariants}
    className="w-full h-full"
  >
    {children}
  </motion.div>
);

const App = () => (
  <QueryClientProvider client={queryClient}>
<<<<<<< HEAD
    <TooltipProvider>
      <Toaster />
      <Sonner />
      <BrowserRouter>
        <Routes>
          <Route path="/" element={<Index />} />
          <Route path="/login" element={<Login />} />
          <Route path="/register" element={<Register />} />
          
          {/* Protected routes with MainLayout */}
          <Route path="/dashboard" element={<MainLayout><Dashboard /></MainLayout>} />
          <Route path="/chat" element={<MainLayout><Chat /></MainLayout>} />
          <Route path="/widget-configurator" element={<MainLayout><WidgetConfigurator /></MainLayout>} />
          <Route path="/widget-testing" element={<MainLayout><WidgetTesting /></MainLayout>} />
          <Route path="/context-rules" element={<MainLayout><ContextRules /></MainLayout>} />
          <Route path="/templates" element={<MainLayout><Templates /></MainLayout>} />
          <Route path="/ai-hub" element={<MainLayout><AIHub /></MainLayout>} />
          
          {/* Additional routes would go here */}
          <Route path="/users" element={<MainLayout><div className="p-4"><h1 className="text-2xl font-bold">Users Page</h1></div></MainLayout>} />
          <Route path="/notifications" element={<MainLayout><div className="p-4"><h1 className="text-2xl font-bold">Notifications Page</h1></div></MainLayout>} />
          <Route path="/settings" element={<MainLayout><div className="p-4"><h1 className="text-2xl font-bold">Settings Page</h1></div></MainLayout>} />
          
          {/* Catch-all route for 404 */}
          <Route path="*" element={<NotFound />} />
        </Routes>
      </BrowserRouter>
    </TooltipProvider>
=======
    <ThemeProvider defaultTheme="system" storageKey="chatadmin-theme">
      <TooltipProvider>
        <Toaster />
        <Sonner />
        <BrowserRouter>
          <AuthProvider>
            {/* Tempo routes component - only renders when VITE_TEMPO is true */}
            <TempoRoutes />

            <AnimatePresence mode="wait">
              <Routes>
                <Route
                  path="/"
                  element={
                    <AnimatedRoute>
                      <Index />
                    </AnimatedRoute>
                  }
                />
                <Route
                  path="/login"
                  element={
                    <AnimatedRoute>
                      <Login />
                    </AnimatedRoute>
                  }
                />
                <Route
                  path="/register"
                  element={
                    <AnimatedRoute>
                      <Register />
                    </AnimatedRoute>
                  }
                />

                {/* Unauthorized route */}
                <Route
                  path="/unauthorized"
                  element={
                    <AnimatedRoute>
                      <Unauthorized />
                    </AnimatedRoute>
                  }
                />

                {/* Protected routes with MainLayout */}
                <Route
                  path="/dashboard"
                  element={
                    <ProtectedRoute>
                      <MainLayout>
                        <AnimatedRoute>
                          <Dashboard />
                        </AnimatedRoute>
                      </MainLayout>
                    </ProtectedRoute>
                  }
                />
                <Route
                  path="/chat"
                  element={
                    <ProtectedRoute>
                      <MainLayout>
                        <AnimatedRoute>
                          <Chat />
                        </AnimatedRoute>
                      </MainLayout>
                    </ProtectedRoute>
                  }
                />
                <Route
                  path="/widget-configurator"
                  element={
                    <ProtectedRoute>
                      <MainLayout>
                        <AnimatedRoute>
                          <WidgetConfigurator />
                        </AnimatedRoute>
                      </MainLayout>
                    </ProtectedRoute>
                  }
                />

                <Route
                  path="/widgets"
                  element={
                    <ProtectedRoute>
                      <MainLayout>
                        <AnimatedRoute>
                          <WidgetListing />
                        </AnimatedRoute>
                      </MainLayout>
                    </ProtectedRoute>
                  }
                />

                <Route
                  path="/widgets/new"
                  element={
                    <ProtectedRoute>
                      <MainLayout>
                        <AnimatedRoute>
                          <WidgetConfigurator />
                        </AnimatedRoute>
                      </MainLayout>
                    </ProtectedRoute>
                  }
                />

                <Route
                  path="/widgets/edit/:id"
                  element={
                    <ProtectedRoute>
                      <MainLayout>
                        <AnimatedRoute>
                          <WidgetConfigurator />
                        </AnimatedRoute>
                      </MainLayout>
                    </ProtectedRoute>
                  }
                />

                <Route
                  path="/widgets/preview/:id"
                  element={
                    <ProtectedRoute>
                      <MainLayout>
                        <AnimatedRoute>
                          <WidgetPreview />
                        </AnimatedRoute>
                      </MainLayout>
                    </ProtectedRoute>
                  }
                />
                
                <Route
                  path="/widget-testing"
                  element={
                    <ProtectedRoute>
                      <MainLayout>
                        <AnimatedRoute>
                          <WidgetTesting />
                        </AnimatedRoute>
                      </MainLayout>
                    </ProtectedRoute>
                  }
                />
                
                <Route
                  path="/widget-testing/:id"
                  element={
                    <ProtectedRoute>
                      <MainLayout>
                        <AnimatedRoute>
                          <WidgetTesting />
                        </AnimatedRoute>
                      </MainLayout>
                    </ProtectedRoute>
                  }
                />

                <Route
                  path="/widget-testing-demo"
                  element={
                    <ProtectedRoute>
                      <MainLayout>
                        <AnimatedRoute>
                          <WidgetTestingDemo />
                        </AnimatedRoute>
                      </MainLayout>
                    </ProtectedRoute>
                  }
                />

                <Route
                  path="/ai-module"
                  element={
                    <MainLayout>
                      <AnimatedRoute>
                        <AiModule />
                      </AnimatedRoute>
                    </MainLayout>
                  }
                />

                <Route
                  path="/ai-model-manager"
                  element={
                    <MainLayout>
                      <AnimatedRoute>
                        <AIModelManager />
                      </AnimatedRoute>
                    </MainLayout>
                  }
                />

                <Route
                  path="/context-rules"
                  element={
                    <MainLayout>
                      <AnimatedRoute>
                        <ContextRules />
                      </AnimatedRoute>
                    </MainLayout>
                  }
                />
                <Route
                  path="/templates"
                  element={
                    <MainLayout>
                      <AnimatedRoute>
                        <Templates />
                      </AnimatedRoute>
                    </MainLayout>
                  }
                />
                <Route
                  path="/ai-hub"
                  element={
                    <MainLayout>
                      <AnimatedRoute>
                        <AIHub />
                      </AnimatedRoute>
                    </MainLayout>
                  }
                />

                <Route
                  path="/ai-provider-manager"
                  element={
                    <MainLayout>
                      <AnimatedRoute>
                        <AIProviderManager />
                      </AnimatedRoute>
                    </MainLayout>
                  }
                />

                {/* Additional routes would go here */}
                <Route
                  path="/users"
                  element={
                    <ProtectedRoute>
                      <MainLayout>
                        <AnimatedRoute>
                          <Users />
                        </AnimatedRoute>
                      </MainLayout>
                    </ProtectedRoute>
                  }
                />
                <Route
                  path="/roles"
                  element={
                    <ProtectedRoute>
                      <MainLayout>
                        <AnimatedRoute>
                          <Roles />
                        </AnimatedRoute>
                      </MainLayout>
                    </ProtectedRoute>
                  }
                />
                <Route
                  path="/permissions"
                  element={
                    <ProtectedRoute>
                      <MainLayout>
                        <AnimatedRoute>
                          <Permissions />
                        </AnimatedRoute>
                      </MainLayout>
                    </ProtectedRoute>
                  }
                />
                <Route
                  path="/notifications"
                  element={
                    <MainLayout>
                      <AnimatedRoute>
                        <div className="p-4">
                          <h1 className="text-2xl font-bold">
                            Notifications Page
                          </h1>
                        </div>
                      </AnimatedRoute>
                    </MainLayout>
                  }
                />
                <Route
                  path="/settings"
                  element={
                    <MainLayout>
                      <AnimatedRoute>
                        <div className="p-4">
                          <h1 className="text-2xl font-bold">Settings Page</h1>
                        </div>
                      </AnimatedRoute>
                    </MainLayout>
                  }
                />

                {/* Allow Tempo to capture routes before the catch-all */}
                {import.meta.env.VITE_TEMPO && <Route path="/tempobook/*" />}

                {/* Catch-all route for 404 */}
                <Route
                  path="*"
                  element={
                    <AnimatedRoute>
                      <NotFound />
                    </AnimatedRoute>
                  }
                />
              </Routes>
            </AnimatePresence>
          </AuthProvider>
        </BrowserRouter>
      </TooltipProvider>
    </ThemeProvider>
>>>>>>> 52412556
  </QueryClientProvider>
);

export default App;<|MERGE_RESOLUTION|>--- conflicted
+++ resolved
@@ -16,14 +16,10 @@
 import Dashboard from "./pages/Dashboard";
 import Chat from "./pages/Chat";
 import WidgetConfigurator from "./pages/WidgetConfigurator";
-<<<<<<< HEAD
-import WidgetTesting from "./pages/WidgetTesting";
-=======
 import WidgetListing from "./pages/WidgetListing";
 import WidgetPreview from "./pages/WidgetPreview";
 import WidgetTesting from "./pages/WidgetTesting";
 import WidgetTestingDemo from "./pages/WidgetTestingDemo";
->>>>>>> 52412556
 import ContextRules from "./pages/ContextRules";
 import AiModule from "./components/ai-module/AiModule";
 import Templates from "./pages/Templates";
@@ -68,7 +64,6 @@
 
 const App = () => (
   <QueryClientProvider client={queryClient}>
-<<<<<<< HEAD
     <TooltipProvider>
       <Toaster />
       <Sonner />
@@ -82,7 +77,6 @@
           <Route path="/dashboard" element={<MainLayout><Dashboard /></MainLayout>} />
           <Route path="/chat" element={<MainLayout><Chat /></MainLayout>} />
           <Route path="/widget-configurator" element={<MainLayout><WidgetConfigurator /></MainLayout>} />
-          <Route path="/widget-testing" element={<MainLayout><WidgetTesting /></MainLayout>} />
           <Route path="/context-rules" element={<MainLayout><ContextRules /></MainLayout>} />
           <Route path="/templates" element={<MainLayout><Templates /></MainLayout>} />
           <Route path="/ai-hub" element={<MainLayout><AIHub /></MainLayout>} />
@@ -97,329 +91,6 @@
         </Routes>
       </BrowserRouter>
     </TooltipProvider>
-=======
-    <ThemeProvider defaultTheme="system" storageKey="chatadmin-theme">
-      <TooltipProvider>
-        <Toaster />
-        <Sonner />
-        <BrowserRouter>
-          <AuthProvider>
-            {/* Tempo routes component - only renders when VITE_TEMPO is true */}
-            <TempoRoutes />
-
-            <AnimatePresence mode="wait">
-              <Routes>
-                <Route
-                  path="/"
-                  element={
-                    <AnimatedRoute>
-                      <Index />
-                    </AnimatedRoute>
-                  }
-                />
-                <Route
-                  path="/login"
-                  element={
-                    <AnimatedRoute>
-                      <Login />
-                    </AnimatedRoute>
-                  }
-                />
-                <Route
-                  path="/register"
-                  element={
-                    <AnimatedRoute>
-                      <Register />
-                    </AnimatedRoute>
-                  }
-                />
-
-                {/* Unauthorized route */}
-                <Route
-                  path="/unauthorized"
-                  element={
-                    <AnimatedRoute>
-                      <Unauthorized />
-                    </AnimatedRoute>
-                  }
-                />
-
-                {/* Protected routes with MainLayout */}
-                <Route
-                  path="/dashboard"
-                  element={
-                    <ProtectedRoute>
-                      <MainLayout>
-                        <AnimatedRoute>
-                          <Dashboard />
-                        </AnimatedRoute>
-                      </MainLayout>
-                    </ProtectedRoute>
-                  }
-                />
-                <Route
-                  path="/chat"
-                  element={
-                    <ProtectedRoute>
-                      <MainLayout>
-                        <AnimatedRoute>
-                          <Chat />
-                        </AnimatedRoute>
-                      </MainLayout>
-                    </ProtectedRoute>
-                  }
-                />
-                <Route
-                  path="/widget-configurator"
-                  element={
-                    <ProtectedRoute>
-                      <MainLayout>
-                        <AnimatedRoute>
-                          <WidgetConfigurator />
-                        </AnimatedRoute>
-                      </MainLayout>
-                    </ProtectedRoute>
-                  }
-                />
-
-                <Route
-                  path="/widgets"
-                  element={
-                    <ProtectedRoute>
-                      <MainLayout>
-                        <AnimatedRoute>
-                          <WidgetListing />
-                        </AnimatedRoute>
-                      </MainLayout>
-                    </ProtectedRoute>
-                  }
-                />
-
-                <Route
-                  path="/widgets/new"
-                  element={
-                    <ProtectedRoute>
-                      <MainLayout>
-                        <AnimatedRoute>
-                          <WidgetConfigurator />
-                        </AnimatedRoute>
-                      </MainLayout>
-                    </ProtectedRoute>
-                  }
-                />
-
-                <Route
-                  path="/widgets/edit/:id"
-                  element={
-                    <ProtectedRoute>
-                      <MainLayout>
-                        <AnimatedRoute>
-                          <WidgetConfigurator />
-                        </AnimatedRoute>
-                      </MainLayout>
-                    </ProtectedRoute>
-                  }
-                />
-
-                <Route
-                  path="/widgets/preview/:id"
-                  element={
-                    <ProtectedRoute>
-                      <MainLayout>
-                        <AnimatedRoute>
-                          <WidgetPreview />
-                        </AnimatedRoute>
-                      </MainLayout>
-                    </ProtectedRoute>
-                  }
-                />
-                
-                <Route
-                  path="/widget-testing"
-                  element={
-                    <ProtectedRoute>
-                      <MainLayout>
-                        <AnimatedRoute>
-                          <WidgetTesting />
-                        </AnimatedRoute>
-                      </MainLayout>
-                    </ProtectedRoute>
-                  }
-                />
-                
-                <Route
-                  path="/widget-testing/:id"
-                  element={
-                    <ProtectedRoute>
-                      <MainLayout>
-                        <AnimatedRoute>
-                          <WidgetTesting />
-                        </AnimatedRoute>
-                      </MainLayout>
-                    </ProtectedRoute>
-                  }
-                />
-
-                <Route
-                  path="/widget-testing-demo"
-                  element={
-                    <ProtectedRoute>
-                      <MainLayout>
-                        <AnimatedRoute>
-                          <WidgetTestingDemo />
-                        </AnimatedRoute>
-                      </MainLayout>
-                    </ProtectedRoute>
-                  }
-                />
-
-                <Route
-                  path="/ai-module"
-                  element={
-                    <MainLayout>
-                      <AnimatedRoute>
-                        <AiModule />
-                      </AnimatedRoute>
-                    </MainLayout>
-                  }
-                />
-
-                <Route
-                  path="/ai-model-manager"
-                  element={
-                    <MainLayout>
-                      <AnimatedRoute>
-                        <AIModelManager />
-                      </AnimatedRoute>
-                    </MainLayout>
-                  }
-                />
-
-                <Route
-                  path="/context-rules"
-                  element={
-                    <MainLayout>
-                      <AnimatedRoute>
-                        <ContextRules />
-                      </AnimatedRoute>
-                    </MainLayout>
-                  }
-                />
-                <Route
-                  path="/templates"
-                  element={
-                    <MainLayout>
-                      <AnimatedRoute>
-                        <Templates />
-                      </AnimatedRoute>
-                    </MainLayout>
-                  }
-                />
-                <Route
-                  path="/ai-hub"
-                  element={
-                    <MainLayout>
-                      <AnimatedRoute>
-                        <AIHub />
-                      </AnimatedRoute>
-                    </MainLayout>
-                  }
-                />
-
-                <Route
-                  path="/ai-provider-manager"
-                  element={
-                    <MainLayout>
-                      <AnimatedRoute>
-                        <AIProviderManager />
-                      </AnimatedRoute>
-                    </MainLayout>
-                  }
-                />
-
-                {/* Additional routes would go here */}
-                <Route
-                  path="/users"
-                  element={
-                    <ProtectedRoute>
-                      <MainLayout>
-                        <AnimatedRoute>
-                          <Users />
-                        </AnimatedRoute>
-                      </MainLayout>
-                    </ProtectedRoute>
-                  }
-                />
-                <Route
-                  path="/roles"
-                  element={
-                    <ProtectedRoute>
-                      <MainLayout>
-                        <AnimatedRoute>
-                          <Roles />
-                        </AnimatedRoute>
-                      </MainLayout>
-                    </ProtectedRoute>
-                  }
-                />
-                <Route
-                  path="/permissions"
-                  element={
-                    <ProtectedRoute>
-                      <MainLayout>
-                        <AnimatedRoute>
-                          <Permissions />
-                        </AnimatedRoute>
-                      </MainLayout>
-                    </ProtectedRoute>
-                  }
-                />
-                <Route
-                  path="/notifications"
-                  element={
-                    <MainLayout>
-                      <AnimatedRoute>
-                        <div className="p-4">
-                          <h1 className="text-2xl font-bold">
-                            Notifications Page
-                          </h1>
-                        </div>
-                      </AnimatedRoute>
-                    </MainLayout>
-                  }
-                />
-                <Route
-                  path="/settings"
-                  element={
-                    <MainLayout>
-                      <AnimatedRoute>
-                        <div className="p-4">
-                          <h1 className="text-2xl font-bold">Settings Page</h1>
-                        </div>
-                      </AnimatedRoute>
-                    </MainLayout>
-                  }
-                />
-
-                {/* Allow Tempo to capture routes before the catch-all */}
-                {import.meta.env.VITE_TEMPO && <Route path="/tempobook/*" />}
-
-                {/* Catch-all route for 404 */}
-                <Route
-                  path="*"
-                  element={
-                    <AnimatedRoute>
-                      <NotFound />
-                    </AnimatedRoute>
-                  }
-                />
-              </Routes>
-            </AnimatePresence>
-          </AuthProvider>
-        </BrowserRouter>
-      </TooltipProvider>
-    </ThemeProvider>
->>>>>>> 52412556
   </QueryClientProvider>
 );
 
